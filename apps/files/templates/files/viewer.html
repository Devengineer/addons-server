{% extends "files/base.html" %}
{% block title -%}
    {% if diff %}
        {{ _('File Compare :: Editor tools') }}
    {% else %}
        {{ _('File Viewer :: Editor tools') }}
    {% endif %}
{% endblock %}

{% block content %}
<div id="metadata" class="js-hidden"
     data-name="{{ addon.name }}"
     data-slug="{{ addon.slug }}"
     data-version="{{ version }}"></div>

<h3>
    <a href="{{ file_link['url'] }}">{{ addon.name }} {{ version }}</a>
    {% if file.platform.id != amo.PLATFORM_ALL.id %}({{ file.platform }}){% endif %}
</h3>
<ol id="top" class="breadcrumbs">
    <li><a href="{{ file_link['url'] }}">{{ addon.name }}</a></li>
    <li><a href="{{ url('addons.versions', addon.slug) }}">{{ version }}</a></li>
</ol>
<div id="file-viewer" class="featured">
    <div class="featured-inner">
        {% if not status %}
            <p class="waiting" id="extracting" data-url="{{ poll_url }}">
                {{ _('Add-on file being processed, please wait.') }}
            </p>
            <div class="notification-box error js-hidden"></div>
        {% endif %}
        <div id="files">
            {% if files %}
                <h4>{{ _('Files:') }}</h4>
                {{ file_tree(files, key) }}
                {% if diff and files_deleted %}
                    <h4>{{ _('Deleted files:') }}</h4>
                    {{ file_tree(files_deleted, key) }}
                {% endif %}
<<<<<<< HEAD
                <table id="commands">
                    <tr><th><code>k</code></th> <td><a href="#" id="files-up">{{ _('Up file') }}</a></td></tr>
                    <tr><th><code>j</code></th> <td><a href="#" id="files-down">{{ _('Down file') }}</a></td></tr>
		{% if diff %}
                    <tr><th><code>[c</code></th> <td><a href="#" id="files-change-prev">{{ _('Previous change') }}</a></td></tr>
                    <tr><th><code>]c</code></th> <td><a href="#" id="files-change-next">{{ _('Next change') }}</a></td></tr>
		{% endif %}
                    <tr><th><code>e</code></th> <td><a href="#" id="files-expand-all">{{ _('Expand all') }}</a></td></tr>
                    <tr><th><code>h</code></th> <td><a href="#" id="files-hide">{{ _('Hide or unhide tree') }}</a></td></tr>
                    <tr><th><code>w</code></th> <td><a href="#" id="files-wrap">{{ _('Wrap or unwrap text') }}</a></td></tr>
                    <tr><th></th> <td><a href="{{ file_link['url'] }}">{{ file_link['text'] }}</a></td></tr>
                </table>
=======
                <p id="controls">
                    <div id="tab-stops-container">
                        <label class="control" for="tab-stops">{{ _('Tab stops:') }}</label>
                        <input id="tab-stops" type="range" size="1" />
                    </div>
                </p>
                <div id="commands">
                    <div><code>j</code> <a href="#" id="files-down">{{ _('Down file') }}</a></div>
                    <div><code>k</code> <a href="#" id="files-up">{{ _('Up file') }}</a></div>
                    <div><code>e</code> <a href="#" id="files-expand-all">{{ _('Expand all') }}</a></div>
                    <div><code>h</code> <a href="#" id="files-hide">{{ _('Hide or unhide tree') }}</a></div>
                    <div><code>w</code> <a href="#" id="files-wrap">{{ _('Wrap or unwrap text') }}</a></div>
                    <div><a class="no-key" href="{{ file_link['url'] }}">{{ file_link['text'] }}</a></div>
                </div>
>>>>>>> 179d6ce6
            {% elif not files and status %}
                <div>{{ _('No files in the uploaded file.') }}</div>
            {% endif %}
        </div>
        <div id="thinking" class="js-hidden">
            <p class="waiting">
                {{ _('Fetching file.') }}
            </p>
        </div>
        {% include "files/content.html" %}
    </div>
</div>

{% endblock %}<|MERGE_RESOLUTION|>--- conflicted
+++ resolved
@@ -37,7 +37,12 @@
                     <h4>{{ _('Deleted files:') }}</h4>
                     {{ file_tree(files_deleted, key) }}
                 {% endif %}
-<<<<<<< HEAD
+                <p id="controls">
+                    <div id="tab-stops-container">
+                        <label class="control" for="tab-stops">{{ _('Tab stops:') }}</label>
+                        <input id="tab-stops" type="range" size="1" />
+                    </div>
+                </p>
                 <table id="commands">
                     <tr><th><code>k</code></th> <td><a href="#" id="files-up">{{ _('Up file') }}</a></td></tr>
                     <tr><th><code>j</code></th> <td><a href="#" id="files-down">{{ _('Down file') }}</a></td></tr>
@@ -50,22 +55,6 @@
                     <tr><th><code>w</code></th> <td><a href="#" id="files-wrap">{{ _('Wrap or unwrap text') }}</a></td></tr>
                     <tr><th></th> <td><a href="{{ file_link['url'] }}">{{ file_link['text'] }}</a></td></tr>
                 </table>
-=======
-                <p id="controls">
-                    <div id="tab-stops-container">
-                        <label class="control" for="tab-stops">{{ _('Tab stops:') }}</label>
-                        <input id="tab-stops" type="range" size="1" />
-                    </div>
-                </p>
-                <div id="commands">
-                    <div><code>j</code> <a href="#" id="files-down">{{ _('Down file') }}</a></div>
-                    <div><code>k</code> <a href="#" id="files-up">{{ _('Up file') }}</a></div>
-                    <div><code>e</code> <a href="#" id="files-expand-all">{{ _('Expand all') }}</a></div>
-                    <div><code>h</code> <a href="#" id="files-hide">{{ _('Hide or unhide tree') }}</a></div>
-                    <div><code>w</code> <a href="#" id="files-wrap">{{ _('Wrap or unwrap text') }}</a></div>
-                    <div><a class="no-key" href="{{ file_link['url'] }}">{{ file_link['text'] }}</a></div>
-                </div>
->>>>>>> 179d6ce6
             {% elif not files and status %}
                 <div>{{ _('No files in the uploaded file.') }}</div>
             {% endif %}
